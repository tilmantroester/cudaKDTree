--- conflicted
+++ resolved
@@ -201,8 +201,6 @@
 	PUBLIC -DD_FROM_CMAKE=${D} -DEXPLICIT_DIM=1)
 
     endforeach()
-<<<<<<< HEAD
-=======
 
 
     foreach(method spatial-default spatial-cct)
@@ -219,7 +217,6 @@
 	PUBLIC -DD_FROM_CMAKE=${D})
 
     endforeach()
->>>>>>> 915c3926
   endforeach()
 endif()
 

// ======================================================================== //
// Copyright 2019-2023 Ingo Wald                                            //
//                                                                          //
// Licensed under the Apache License, Version 2.0 (the "License");          //
// you may not use this file except in compliance with the License.         //
// You may obtain a copy of the License at                                  //
//                                                                          //
//     http://www.apache.org/licenses/LICENSE-2.0                           //
//                                                                          //
// Unless required by applicable law or agreed to in writing, software      //
// distributed under the License is distributed on an "AS IS" BASIS,        //
// WITHOUT WARRANTIES OR CONDITIONS OF ANY KIND, either express or implied. //
// See the License for the specific language governing permissions and      //
// limitations under the License.                                           //
// ======================================================================== //

#pragma once

#include "cukd/helpers.h"
#include "cukd/box.h"
#include <cuda.h>

<<<<<<< HEAD

/*

  Builder variants "cheat sheet"

  builder_thrust:
  - temporary memory overhead for N points: N ints + order 2N points 
    (ie, total mem order 3x that of input data!)
  - perf 100K float3s (4090) :   ~4ms
  - perf   1M float3s (4090) :  ~20ms
  - perf  10M float3s (4090) : ~200ms
  
  builder_bitonic:
  - temporary memory overhead for N points: N ints 
    (ie, ca 30% mem overhead for float3)
  - perf 100K float3s (4090) :  ~10ms
  - perf   1M float3s (4090) :  ~27ms
  - perf  10M float3s (4090) : ~390ms

  builder_inplace:
  - temporary memory overhead for N points: nada, nil, zilch.
  - perf 100K float3s (4090) :  ~10ms
  - perf   1M float3s (4090) : ~220ms
  - perf  10M float3s (4090) : ~4.3ms

 */

#if 0
/* this builder uses our tag-update algorithm, and uses thrust for
    sorting the tag:node pairs. This is our fastest builder, but has
    the downside that thrust's sort will not properly work in a
    stream, and will, in parituclar, have to allocate (quite a bit
    of!) temporary memory during sorting */
# include "cukd/builder_thrust.h"
#elif 1
/* this builder uses our tag-update algorithm, but uses bitonic sort
   instead of thrust for soring. it doesn't require thrust, and
   doesn't require additional memory other than 1 int for the tag, but
   for large arrays (10M-ish points) is about 2x slwoer than than the
   thrust variant */
# include "cukd/builder_bitonic.h"
=======
#if 0
# include "cukd/builder_bitonic.h"
#elif 1
# include "cukd/builder_inplace.h"
>>>>>>> b75e982d
#else
/* this is a _completely_ in-place builder; it will not allocate a
   single byte of additional memory during building (or at any other
   time); the downside is that for large array's it can be 10x-20x
   slower . For refernece: for 10M float3 poitns, builder_inplace
   takes about 4.3 seconds; builder_thrust will take about 200ms,
   builder_bitonic will take about 390ms */
# include "cukd/builder_inplace.h"
#endif<|MERGE_RESOLUTION|>--- conflicted
+++ resolved
@@ -19,8 +19,6 @@
 #include "cukd/helpers.h"
 #include "cukd/box.h"
 #include <cuda.h>
-
-<<<<<<< HEAD
 
 /*
 
@@ -62,12 +60,6 @@
    for large arrays (10M-ish points) is about 2x slwoer than than the
    thrust variant */
 # include "cukd/builder_bitonic.h"
-=======
-#if 0
-# include "cukd/builder_bitonic.h"
-#elif 1
-# include "cukd/builder_inplace.h"
->>>>>>> b75e982d
 #else
 /* this is a _completely_ in-place builder; it will not allocate a
    single byte of additional memory during building (or at any other
